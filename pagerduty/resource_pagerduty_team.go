package pagerduty

import (
	"log"
	"time"

	"github.com/hashicorp/terraform-plugin-sdk/helper/resource"
	"github.com/hashicorp/terraform-plugin-sdk/helper/schema"
	"github.com/heimweh/go-pagerduty/pagerduty"
)

func resourcePagerDutyTeam() *schema.Resource {
	return &schema.Resource{
		Create: resourcePagerDutyTeamCreate,
		Read:   resourcePagerDutyTeamRead,
		Update: resourcePagerDutyTeamUpdate,
		Delete: resourcePagerDutyTeamDelete,
		Importer: &schema.ResourceImporter{
			State: schema.ImportStatePassthrough,
		},
		Schema: map[string]*schema.Schema{
			"name": {
				Type:     schema.TypeString,
				Required: true,
			},
			"description": {
				Type:     schema.TypeString,
				Optional: true,
				Default:  "Managed by Terraform",
			},
			"html_url": {
				Type:     schema.TypeString,
				Computed: true,
			},
		},
	}
}

func buildTeamStruct(d *schema.ResourceData) *pagerduty.Team {
	team := &pagerduty.Team{
		Name: d.Get("name").(string),
	}

	if attr, ok := d.GetOk("description"); ok {
		team.Description = attr.(string)
	}

	return team
}

func resourcePagerDutyTeamCreate(d *schema.ResourceData, meta interface{}) error {
	client := meta.(*pagerduty.Client)

	team := buildTeamStruct(d)

	log.Printf("[INFO] Creating PagerDuty team %s", team.Name)

	team, _, err := client.Teams.Create(team)
	if err != nil {
		return err
	}

	d.SetId(team.ID)

	return resourcePagerDutyTeamRead(d, meta)

}

func resourcePagerDutyTeamRead(d *schema.ResourceData, meta interface{}) error {
	client := meta.(*pagerduty.Client)

	log.Printf("[INFO] Reading PagerDuty team %s", d.Id())

<<<<<<< HEAD
	retryErr := resource.Retry(10*time.Second, func() *resource.RetryError {
=======
	retryErr := resource.Retry(30*time.Second, func() *resource.RetryError {
>>>>>>> 7d197abe
		if team, _, err := client.Teams.Get(d.Id()); err != nil {
			if isErrCode(err, 500) || isErrCode(err, 403) {
				return resource.RetryableError(err)
			}

			return resource.NonRetryableError(err)
		} else if team != nil {
			d.Set("name", team.Name)
			d.Set("description", team.Description)
			d.Set("html_url", team.HTMLURL)
		}
		return nil
	})

	if retryErr != nil {
<<<<<<< HEAD
=======
		time.Sleep(2 * time.Second)
>>>>>>> 7d197abe
		return retryErr
	}

	return nil
}

func resourcePagerDutyTeamUpdate(d *schema.ResourceData, meta interface{}) error {
	client := meta.(*pagerduty.Client)

	team := buildTeamStruct(d)

	log.Printf("[INFO] Updating PagerDuty team %s", d.Id())

	if _, _, err := client.Teams.Update(d.Id(), team); err != nil {
		return err
	}

	return resourcePagerDutyTeamRead(d, meta)
}

func resourcePagerDutyTeamDelete(d *schema.ResourceData, meta interface{}) error {
	client := meta.(*pagerduty.Client)

	log.Printf("[INFO] Deleting PagerDuty team %s", d.Id())

	if _, err := client.Teams.Delete(d.Id()); err != nil {
		return err
	}

	d.SetId("")

	return nil
}<|MERGE_RESOLUTION|>--- conflicted
+++ resolved
@@ -71,11 +71,7 @@
 
 	log.Printf("[INFO] Reading PagerDuty team %s", d.Id())
 
-<<<<<<< HEAD
-	retryErr := resource.Retry(10*time.Second, func() *resource.RetryError {
-=======
 	retryErr := resource.Retry(30*time.Second, func() *resource.RetryError {
->>>>>>> 7d197abe
 		if team, _, err := client.Teams.Get(d.Id()); err != nil {
 			if isErrCode(err, 500) || isErrCode(err, 403) {
 				return resource.RetryableError(err)
@@ -91,10 +87,7 @@
 	})
 
 	if retryErr != nil {
-<<<<<<< HEAD
-=======
 		time.Sleep(2 * time.Second)
->>>>>>> 7d197abe
 		return retryErr
 	}
 
