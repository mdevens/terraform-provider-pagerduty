--- conflicted
+++ resolved
@@ -33,11 +33,8 @@
 			"pagerduty_team":              dataSourcePagerDutyTeam(),
 			"pagerduty_vendor":            dataSourcePagerDutyVendor(),
 			"pagerduty_extension_schema":  dataSourcePagerDutyExtensionSchema(),
-<<<<<<< HEAD
 			"pagerduty_event_rule":        dataSourcePagerDutyEventRule(),
-=======
 			"pagerduty_service":           dataSourcePagerDutyService(),
->>>>>>> 1dbd8c83
 		},
 
 		ResourcesMap: map[string]*schema.Resource{
